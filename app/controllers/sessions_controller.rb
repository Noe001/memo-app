--- conflicted
+++ resolved
@@ -29,15 +29,7 @@
   def logged_in
     if session[:user_id]
       @user = User.find(session[:user_id])
-<<<<<<< HEAD
       redirect_to memos_path, notice: 'ログインしています'
-=======
-      flash[:notice] = "ログインしています"
-      redirect_to memos_path
-    else
-      flash[:alert] = "ログインしてください"
-      redirect_to new_sessions_path
->>>>>>> 6ff4cbe9
     end
   end
 end