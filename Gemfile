--- conflicted
+++ resolved
@@ -67,12 +67,8 @@
 group :test do
   # Use system testing [https://guides.rubyonrails.org/testing.html#system-testing]
   gem "capybara"
-<<<<<<< HEAD
   gem "selenium-webdriver", ">= 4.22.0"
-=======
   gem 'launchy'
-  gem "selenium-webdriver"
->>>>>>> 1778e365
 end
 
 gem 'bcrypt'