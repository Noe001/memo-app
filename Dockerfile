<<<<<<< HEAD
FROM ruby:3.3.2
=======
FROM ruby:3.2.4
>>>>>>> 53a9ba60

RUN apt-get update -qq && apt-get install -y default-mysql-client

ENV APP_ROOT /rails_app
RUN mkdir $APP_ROOT
WORKDIR $APP_ROOT

COPY ./Gemfile $APP_ROOT/Gemfile
COPY ./Gemfile.lock $APP_ROOT/Gemfile.lock

RUN bundle install
COPY . $APP_ROOT

CMD ["rails", "server", "-b", "0.0.0.0", "-p", "8080"]<|MERGE_RESOLUTION|>--- conflicted
+++ resolved
@@ -1,8 +1,4 @@
-<<<<<<< HEAD
 FROM ruby:3.3.2
-=======
-FROM ruby:3.2.4
->>>>>>> 53a9ba60
 
 RUN apt-get update -qq && apt-get install -y default-mysql-client
 
